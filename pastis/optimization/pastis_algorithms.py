--- conflicted
+++ resolved
@@ -9,7 +9,7 @@
 import numpy as np
 import pandas as pd
 from sklearn.utils import check_random_state
-<<<<<<< HEAD
+
 from .utils_poisson import _print_code_header, _load_infer_var
 from .utils_poisson import _output_subdir
 from .counts import preprocess_counts, ambiguate_counts
@@ -37,17 +37,6 @@
                  struct_true=None, input_weight=None, exclude_zeros=False,
                  null=False, mixture_coefs=None, verbose=True):
     """Infer draft 3D structures with PASTIS via Poisson model.
-=======
-from .utils_poisson import _print_code_header
-from distutils.util import strtobool
-from .bootstrap import boostrap_counts
-
-
-def _test_objective(struct, counts, lengths, ploidy, alpha, bias,
-                    multiscale_factor, multiscale_variances, constraints,
-                    reorienter=None, mixture_coefs=None, output_file=None):
-    """Computes all components of the objective for a given structure.
->>>>>>> 49c63f61
     """
 
     need_multiscale_var = use_multiscale_variance and multiscale_rounds > 1
@@ -567,7 +556,6 @@
                    beta=None, multiscale_rounds=1, use_multiscale_variance=True,
                    max_iter=30000, factr=10000000., pgtol=1e-05,
                    alpha_factr=1000000000000., bcc_lambda=0., hsc_lambda=0.,
-<<<<<<< HEAD
                    hsc_r=None, hsc_min_beads=5, mhs_lambda=0., mhs_k=None,
                    callback_function=None, print_freq=100, history_freq=100,
                    save_freq=None, piecewise=False, piecewise_step=None,
@@ -577,17 +565,7 @@
                    piecewise_step1_accuracy=1, alpha_true=None,
                    struct_true=None, init='mds', input_weight=None,
                    exclude_zeros=False, null=False, mixture_coefs=None,
-                   verbose=True):
-=======
-                   hsc_r=None, hsc_min_beads=5, callback_function=None,
-                   print_freq=100, history_freq=100, save_freq=None,
-                   bootstrap=False,
-                   piecewise=False, piecewise_step=None, piecewise_chrom=None,
-                   piecewise_min_beads=5, piecewise_fix_homo=False,
-                   piecewise_opt_orient=True, alpha_true=None, struct_true=None,
-                   init='mds', input_weight=None, exclude_zeros=False,
-                   null=False, mixture_coefs=None, verbose=True):
->>>>>>> 49c63f61
+                   bootstrap=False, verbose=True):
     """Infer 3D structures with PASTIS via Poisson model.
 
     Infer 3D structure from Hi-C contact counts data for haploid or diploid
@@ -693,17 +671,12 @@
         chrom_full=chrom_full, chrom_subset=chrom_subset,
         exclude_zeros=exclude_zeros, struct_true=struct_true)
 
-<<<<<<< HEAD
     outdir = _output_subdir(
         outdir=outdir, chrom_full=chrom_full, chrom_subset=chrom_subset,
         null=null)
-=======
+
     if bootstrap:
         counts = boostrap_counts(counts, random_state=seed)
-
-    if len(chrom_subset) == 1:
-        piecewise = False
->>>>>>> 49c63f61
 
     if (not piecewise) or len(chrom_subset) == 1:
         struct_, infer_var = infer(
